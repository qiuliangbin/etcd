--- conflicted
+++ resolved
@@ -1,11 +1,8 @@
 package server
 
 import (
-<<<<<<< HEAD
+	"crypto/tls"
 	"encoding/json"
-=======
-	"crypto/tls"
->>>>>>> 8e12e4e4
 	"fmt"
 	"net"
 	"net/http"
@@ -252,7 +249,12 @@
 		} else {
 			e, _ := result.(*store.Event)
 			b, _ = json.Marshal(e)
-			w.WriteHeader(e.HttpStatusCode())
+
+			if e.IsCreated() {
+				w.WriteHeader(http.StatusCreated)
+			} else {
+				w.WriteHeader(http.StatusOK)
+			}
 		}
 
 		w.Write(b)
