// Copyright 2015 The etcd Authors
//
// Licensed under the Apache License, Version 2.0 (the "License");
// you may not use this file except in compliance with the License.
// You may obtain a copy of the License at
//
//     http://www.apache.org/licenses/LICENSE-2.0
//
// Unless required by applicable law or agreed to in writing, software
// distributed under the License is distributed on an "AS IS" BASIS,
// WITHOUT WARRANTIES OR CONDITIONS OF ANY KIND, either express or implied.
// See the License for the specific language governing permissions and
// limitations under the License.

package main

import (
	"context"
	"fmt"
	"log"
	"net/http"
	"net/url"
	"os"
	"strconv"
	"time"

	"go.etcd.io/etcd/client/pkg/v3/fileutil"
	"go.etcd.io/etcd/client/pkg/v3/types"
	"go.etcd.io/etcd/raft/v3"
	"go.etcd.io/etcd/raft/v3/raftpb"
	"go.etcd.io/etcd/server/v3/etcdserver/api/rafthttp"
	"go.etcd.io/etcd/server/v3/etcdserver/api/snap"
	stats "go.etcd.io/etcd/server/v3/etcdserver/api/v2stats"
	"go.etcd.io/etcd/server/v3/storage/wal"
	"go.etcd.io/etcd/server/v3/storage/wal/walpb"

	"go.uber.org/zap"
)

type commit struct {
	data       []string
	applyDoneC chan<- struct{}
}

// A key-value stream backed by raft
type raftNode struct {
	// HTTP PUT请求表示添加键值对数据,当收到HTTP PUT请求时,
	// httpKVAPI会将请求中的键值信息通过proposeC通道传递给raftNode实例处理
	proposeC <-chan string `json:"propose_c,omitempty"` // proposed messages (k,v)
	// HTTP POST请求表示集群节点修改的请求,当收到POST请求时,httpKVAPI会通过confChangeC
	// 通道将修改的节点ID传递给raftNode实例进行处理
	confChangeC <-chan raftpb.ConfChange `json:"conf_change_c,omitempty"` // proposed cluster config changes
	// 在创建raftNode实例之后(raftNode实例的创建过程是在newRaftNode()函数中完成的)会
	// 返回commitC、errorC、snapshotterReady三个通道.raftNode会将etcd-raft模块
	// 返回的待应用Entry记录(封装在Ready实例中)写入commitC通道.另一方面,kvstore会从
	// commitC通道中读取这些待应用的Entry记录并保存其中的键值对信息.
	commitC chan<- *commit `json:"commit_c,omitempty"` // entries committed to log (k,v)
	// 当etcd-raft模块关闭或是出现异常的时候,会通过errorC通道将该信息通知上层模块
	errorC chan<- error `json:"error_c,omitempty"` // errors from raft session
	// 记录当前节点的ID
	id int `json:"id,omitempty"` // client ID for raft session
	// 当前集群中所有节点的地址, 当前节点会通过该字段中保存的地址向集群中其他节点发送消息.
	peers []string `json:"peers,omitempty"` // raft peer URLs
	// 当前节点是否为后续加入到一个集群的节点
	join bool `json:"join,omitempty"` // node is joining an existing cluster
	// 存放WAL日志文件的目录
	waldir string `json:"waldir,omitempty"` // path to WAL directory
	// 存放快照文件的目录
	snapdir string `json:"snapdir,omitempty"` // path to snapshot directory
	// 用于获取快照数据的函数,函数中调用kvstore.getSnapshot()方法获取kvstore.kvStore字段的数据
	getSnapshot func() ([]byte, error) `json:"get_snapshot,omitempty"`
	// 用于记录当前的集群状态,该状态就是从node.confstatec通道中获取的.
	confState raftpb.ConfState `json:"conf_state"`
	// 保存当前快照的相关元数据,即快照所包含的最后一条Entry记录的索引值
	snapshotIndex uint64 `json:"snapshot_index,omitempty"`
	appliedIndex  uint64 `json:"applied_index,omitempty"`

	// raft backing for the commit/error channel
	// etcd-raft模块中的node实例,node实现了Node接口,并将etcd-raft模块的API接口暴露给了上层模块
	node raft.Node `json:"node,omitempty"`
	// 参照 Storage接口及其具体实现MemoryStorage,在raftexample示例中,
	// 该MemoryStorage实例与底层raftLog.storage字段指向了同一个实例
	raftStorage *raft.MemoryStorage `json:"raft_storage,omitempty"`
	// 负责WAL日志的管理. 当节点收到一条Entry记录时,首先会将其保存到raftLog.unstable中,
	// 之后会将其封装到Ready实例中并交给上层模块发送给集群中的其他节点,并完成持久化.
	wal *wal.WAL `json:"wal,omitempty"`
	// 负责管理快照数据, etcd-raft模块并没有完成快照数据的管理,而是将其独立成一个单独的模块,
	snapshotter *snap.Snapshotter `json:"snapshotter,omitempty"`
	// 该通道用于通知上层模块snapshotter实例是否已经创建完成.
	snapshotterReady chan *snap.Snapshotter `json:"snapshotter_ready,omitempty"` // signals when snapshotter is ready
	// 两次生成快照之间间隔的Entry记录数,即当前节点每处理一定数量的Entry记录,就要触发一次快照数据的创建。
	// 每次生成快照时,即可是否掉一定数量的WAL日志及raftLog中保存的Entry记录,
	// 从而避免大量Entry记录带来的内存压力及大量的WAL日志文件袋里的磁盘压力;
	// 另外,定期创建快照也能减少节点重启时回放的WAL日志数量,加速启动时间
	snapCount uint64 `json:"snap_count,omitempty"`
	// 节点待发送的消息只是记录到了raft.msgs中,etcd-raft模块并没有提供网络层的实现,而由上层模块决定两个节点之间如何通信.
	transport *rafthttp.Transport `json:"transport,omitempty"`
	// 关闭proposeC通道
	stopc chan struct{} `json:"stopc,omitempty"` // signals proposal channel closed
	// 下面两通道协同工作,完成当前节点的关闭
	httpstopc chan struct{} `json:"httpstopc,omitempty"` // signals http server to shutdown
	httpdonec chan struct{} `json:"httpdonec,omitempty"` // signals http server shutdown complete
	// 日志
	logger *zap.Logger `json:"logger,omitempty"`
}

var defaultSnapshotCount uint64 = 10000

// newRaftNode initiates a raft instance and returns a committed log entry
// channel and error channel. Proposals for log updates are sent over the
// provided the proposal channel. All log entries are replayed(重新播放) over the
// commit channel, followed by a nil message (to indicate the channel is
// current), then new log entries. To shutdown, close proposeC and read errorC.
// newRaftNode 启动raft实例,并发挥提交的日志条目通道和错误通道。
// 日志更新消息通过proposeC通道发送；
// 所有的日志条目通过commitC通道进行重放。(这里的重放的消息指的是通过proposeC通道发送到raftNode的消息)，
// 紧接着是一条nil消息(表示通道是当前的），然后是新的日志条目.
// 当关闭RaftNode时, 一定要关闭proposeC和读取errorC通道消息
func newRaftNode(id int, peers []string, join bool, getSnapshot func() ([]byte, error), proposeC <-chan string,
	confChangeC <-chan raftpb.ConfChange) (<-chan *commit, <-chan error, <-chan *snap.Snapshotter) {
<<<<<<< HEAD
	// 创建commitC和errorC通道
=======
	// channel主要传输Entry记录
	// raftNode会将etcd-raft模块返回的待应用Entry记录(封装成Ready对象)写入commitC通道,
	// 然后,kvstore会从commitC通道中读取待应用的Entry记录,并保存其中的键值对信息.
>>>>>>> 3b444eca
	commitC := make(chan *commit)
	errorC := make(chan error)

	rc := &raftNode{
		proposeC:    proposeC,
		confChangeC: confChangeC,
		commitC:     commitC,
		errorC:      errorC,
		id:          id,
		peers:       peers,
		join:        join,
<<<<<<< HEAD
		// 初始化存放WAL日志和SnapShot文件的目录
=======
		// 初始化存放WAL日志和Snapshot文件的目录
>>>>>>> 3b444eca
		waldir:      fmt.Sprintf("raftexample-%d", id),
		snapdir:     fmt.Sprintf("raftexample-%d-snap", id),
		getSnapshot: getSnapshot,
		snapCount:   defaultSnapshotCount,
		// 创建stopc、httpstopc、httpdonec和snapshotterReady四个通道
		stopc:     make(chan struct{}),
		httpstopc: make(chan struct{}),
		httpdonec: make(chan struct{}),

		logger: zap.NewExample(),

		snapshotterReady: make(chan *snap.Snapshotter, 1),
		// rest of structure populated after WAL replay
		// 其余字段在WAL日志回放完成之后才会初始化
	}
<<<<<<< HEAD
	// 单独启动一个goroutine执行startRaft()方法,在该方法中完成剩余初始化操作
=======
	// 启动一个goroutine完成剩余的初始化工作
>>>>>>> 3b444eca
	go rc.startRaft()
	// 将commitC、errorC、snapshotterReady三个通道返回给上层应用
	return commitC, errorC, rc.snapshotterReady
}

func (rc *raftNode) saveSnap(snap raftpb.Snapshot) error {
	walSnap := walpb.Snapshot{
		Index:     snap.Metadata.Index,
		Term:      snap.Metadata.Term,
		ConfState: &snap.Metadata.ConfState,
	}
	// save the snapshot file before writing the snapshot to the wal.
	// This makes it possible for the snapshot file to become orphaned, but prevents
	// a WAL snapshot entry from having no corresponding snapshot file.
	if err := rc.snapshotter.SaveSnap(snap); err != nil {
		return err
	}
	if err := rc.wal.SaveSnapshot(walSnap); err != nil {
		return err
	}
	return rc.wal.ReleaseLockTo(snap.Metadata.Index)
}

func (rc *raftNode) entriesToApply(ents []raftpb.Entry) (nents []raftpb.Entry) {
	if len(ents) == 0 {
		return ents
	}
	firstIdx := ents[0].Index
	if firstIdx > rc.appliedIndex+1 {
		log.Fatalf("first index of committed entry[%d] should <= progress.appliedIndex[%d]+1", firstIdx, rc.appliedIndex)
	}
	if rc.appliedIndex-firstIdx+1 < uint64(len(ents)) {
		nents = ents[rc.appliedIndex-firstIdx+1:]
	}
	return nents
}

// publishEntries writes committed log entries to commit channel and returns
// whether all entries could be published.
func (rc *raftNode) publishEntries(ents []raftpb.Entry) (<-chan struct{}, bool) {
	if len(ents) == 0 {
		return nil, true
	}

	data := make([]string, 0, len(ents))
	for i := range ents {
		switch ents[i].Type {
		case raftpb.EntryNormal:
			if len(ents[i].Data) == 0 {
				// ignore empty messages
				break
			}
			s := string(ents[i].Data)
			data = append(data, s)
		case raftpb.EntryConfChange:
			var cc raftpb.ConfChange
			cc.Unmarshal(ents[i].Data)
			rc.confState = *rc.node.ApplyConfChange(cc)
			switch cc.Type {
			case raftpb.ConfChangeAddNode:
				if len(cc.Context) > 0 {
					rc.transport.AddPeer(types.ID(cc.NodeID), []string{string(cc.Context)})
				}
			case raftpb.ConfChangeRemoveNode:
				if cc.NodeID == uint64(rc.id) {
					log.Println("I've been removed from the cluster! Shutting down.")
					return nil, false
				}
				rc.transport.RemovePeer(types.ID(cc.NodeID))
			}
		}
	}

	var applyDoneC chan struct{}

	if len(data) > 0 {
		applyDoneC = make(chan struct{}, 1)
		select {
		case rc.commitC <- &commit{data, applyDoneC}:
		case <-rc.stopc:
			return nil, false
		}
	}

	// after commit, update appliedIndex
	rc.appliedIndex = ents[len(ents)-1].Index

	return applyDoneC, true
}

func (rc *raftNode) loadSnapshot() *raftpb.Snapshot {
	if wal.Exist(rc.waldir) {
		walSnaps, err := wal.ValidSnapshotEntries(rc.logger, rc.waldir)
		if err != nil {
			log.Fatalf("raftexample: error listing snapshots (%v)", err)
		}
		snapshot, err := rc.snapshotter.LoadNewestAvailable(walSnaps)
		if err != nil && err != snap.ErrNoSnapshot {
			log.Fatalf("raftexample: error loading snapshot (%v)", err)
		}
		return snapshot
	}
	return &raftpb.Snapshot{}
}

// openWAL returns a WAL ready for reading.
func (rc *raftNode) openWAL(snapshot *raftpb.Snapshot) *wal.WAL {
	if !wal.Exist(rc.waldir) { // 检测WAL日志目录是否存在,如果不存在则进行创建
		if err := os.Mkdir(rc.waldir, 0750); err != nil { // 异常容错处理
			log.Fatalf("raftexample: cannot create dir for wal (%v)", err)
		}
		// 新建WAL实例, 其中会创建相应目录和一个空的WAL日志文件
		w, err := wal.Create(zap.NewExample(), rc.waldir, nil)
		if err != nil {
			log.Fatalf("raftexample: create wal error (%v)", err)
		}
		w.Close() // 关闭WAL,其中包括各种关闭目录、文件和相关的goroutine
	}
	// 创建walsnap.Snapshot实例并初始化其Index字段和Term字段, 注意两者的区别:walsnap.Snapshot只
	// 包含了快照元数据中的Term值和索引值,并不会包含真正的快照数据
	walsnap := walpb.Snapshot{}
	if snapshot != nil {
		walsnap.Index, walsnap.Term = snapshot.Metadata.Index, snapshot.Metadata.Term
	}
	log.Printf("loading WAL at term %d and index %d", walsnap.Term, walsnap.Index)
	w, err := wal.Open(zap.NewExample(), rc.waldir, walsnap) // 创建WAL实例,异常处理
	if err != nil {
		log.Fatalf("raftexample: error loading wal (%v)", err)
	}

	return w
}

// replayWAL replays WAL entries into the raft instance.
func (rc *raftNode) replayWAL() *wal.WAL {
	log.Printf("replaying WAL of member %d", rc.id)
	// 1.读取快照文件
	snapshot := rc.loadSnapshot()
	w := rc.openWAL(snapshot)       //根据读取到的Snapshot实例的元数据创建WAL实例
	_, st, ents, err := w.ReadAll() // 读取快照数据之后的全部WAL日志数据,并获取状态信息
	if err != nil {                 // 异常检测, 若读取WAL日志文件的过程中出现异常,则输出日志并终止程序
		log.Fatalf("raftexample: failed to read WAL (%v)", err)
	}
	// 2.创建MemoryStorage实例, MemoryStorage的作用是"stable storage",维护快照数据及快照之后的所有Entry记录
	rc.raftStorage = raft.NewMemoryStorage()
	if snapshot != nil {
		rc.raftStorage.ApplySnapshot(*snapshot)
	}
	// 3.将读取WAL日志之后得到的HardState加载到MemoryStorage中
	rc.raftStorage.SetHardState(st)

	// append to storage so raft starts at the right place in log
	// 4.将读取WAL日志得到的Entry记录加载到MemoryStorage中
	rc.raftStorage.Append(ents)

	return w
}

func (rc *raftNode) writeError(err error) {
	rc.stopHTTP()
	close(rc.commitC)
	rc.errorC <- err
	close(rc.errorC)
	rc.node.Stop()
}

func (rc *raftNode) startRaft() {
	// 检测snapdir字段指定的目录是否存在, 该目录用于存放定期生成的快照数据;
	// 若snapdir目录不存在,则进行创建; 若创建失败,则输出异常日志并终止程序
	if !fileutil.Exist(rc.snapdir) {
		if err := os.Mkdir(rc.snapdir, 0750); err != nil {
			log.Fatalf("raftexample: cannot create dir for snapshot (%v)", err)
		}
	}
<<<<<<< HEAD
	// 1.创建Snapshotter实例,并将该Snapshotter实例返回给上层模块
	// 注:应用Snapshotter实例提供了读写快照文件的功能
	rc.snapshotter = snap.New(zap.NewExample(), rc.snapdir)
	// 2.创建WAL实例, 然后加载快照并回放WAL日志
	oldwal := wal.Exist(rc.waldir) //检测waldir目录下是否存在旧的WAL日志文件
	rc.wal = rc.replayWAL()        // 在replayWAL()方法中会先加载快照数据,然后重放WAL日志文件
=======
	// 1.创建Snapshotter,并将该Snapshotter对象返回给上层模块
	rc.snapshotter = snap.New(zap.NewExample(), rc.snapdir)
	// 2.创建WAL对象,并加载快照和回放WAL日志
	oldwal := wal.Exist(rc.waldir)
	rc.wal = rc.replayWAL()
>>>>>>> 3b444eca

	// signal replay has finished
	rc.snapshotterReady <- rc.snapshotter //通知上层模块snapshotter已经创建完成
	// 3.创建raft.Config实例. 其中包含了启动etcd-raft模块的所有配置.
	rpeers := make([]raft.Peer, len(rc.peers))
	for i := range rpeers {
		rpeers[i] = raft.Peer{ID: uint64(i + 1)}
	}
<<<<<<< HEAD

	c := &raft.Config{
		ID:                        uint64(rc.id),
		ElectionTick:              10,             // 选举超时时间
		HeartbeatTick:             1,              // 心跳超时时间
		Storage:                   rc.raftStorage, // 持久化存储,与etcd-raft模块中的raftLog.storage共享同一个MemoryStorage实例
		MaxSizePerMsg:             1024 * 1024,    // 每条消息的最大长度
		MaxInflightMsgs:           256,            // 已发送但是未响应的消息上限个数
		MaxUncommittedEntriesSize: 1 << 30,        // 未提交的消息上限个数
	}
	// 4.初始化底层的etcd-raft模块,这里会根据WAL的日志回放情况,判断当前节点是首次启动还是重新启动
	if oldwal || rc.join { // 如果存在旧的WAL日志文件,重新启动
		rc.node = raft.RestartNode(c)
	} else { // 当前节点首次启动
		rc.node = raft.StartNode(c, rpeers)
	}
	// 5.创建Transport实例并启动,它负责raft节点之间通信的网络服务
=======
	// 3.创建raft.Config实例,其中包含启动etcd-raft模块的所有配置
	c := &raft.Config{
		ID: uint64(rc.id),
		// 选举超时
		ElectionTick: 10,
		// 心跳超时
		HeartbeatTick:             1,
		Storage:                   rc.raftStorage,
		MaxSizePerMsg:             1024 * 1024,
		MaxInflightMsgs:           256,
		MaxUncommittedEntriesSize: 1 << 30,
	}
	// 4.初始化底层 etcd-raft 模块, 得到 node 实例;
	if oldwal || rc.join {
		// 重新启动
		rc.node = raft.RestartNode(c)
	} else {
		// 首次启动
		rc.node = raft.StartNode(c, rpeers)
	}
	// 5.创建Transport实例,负责raft集群中各个节点直接的网络通讯服务,其具体实现在raft-http包中
>>>>>>> 3b444eca
	rc.transport = &rafthttp.Transport{
		Logger:      rc.logger,
		ID:          types.ID(rc.id),
		ClusterID:   0x1000,
		Raft:        rc,
		ServerStats: stats.NewServerStats("", ""),
		LeaderStats: stats.NewLeaderStats(zap.NewExample(), strconv.Itoa(rc.id)),
		ErrorC:      make(chan error),
	}
<<<<<<< HEAD
	// 启动网络服务相关组件
	rc.transport.Start()
	// 6.建立与集群中其他各个节点的链接
=======
	// 6.启动网络服务相关组件
	rc.transport.Start()
	// 7.建立与集群中其他各个节点的网络连接
>>>>>>> 3b444eca
	for i := range rc.peers {
		if i+1 != rc.id {
			rc.transport.AddPeer(types.ID(i+1), []string{rc.peers[i]})
		}
	}
<<<<<<< HEAD
	// 7.启动一个goroutine,其中会监听当前节点与集群中其他节点之间的网络连接
	go rc.serveRaft()
	// 8.启动后台goroutine处理上层应用于底层etcd-raft模块的交互
=======
	// 8.启动一个goroutine协程,其中会监听当前节点与集群中其他节点之间的网络连接
	go rc.serveRaft()
	// 9.启动后台goroutine处理上层应用与底层etcd-raft模块的交互
>>>>>>> 3b444eca
	go rc.serveChannels()
}

// stop closes http, closes all channels, and stops raft.
func (rc *raftNode) stop() {
	rc.stopHTTP()
	close(rc.commitC)
	close(rc.errorC)
	rc.node.Stop()
}

func (rc *raftNode) stopHTTP() {
	rc.transport.Stop()
	close(rc.httpstopc)
	<-rc.httpdonec
}

func (rc *raftNode) publishSnapshot(snapshotToSave raftpb.Snapshot) {
	if raft.IsEmptySnap(snapshotToSave) {
		return
	}

	log.Printf("publishing snapshot at index %d", rc.snapshotIndex)
	defer log.Printf("finished publishing snapshot at index %d", rc.snapshotIndex)
	// 当前快照索引ID应当大于已应用索引ID
	if snapshotToSave.Metadata.Index <= rc.appliedIndex {
		log.Fatalf("snapshot index [%d] should > progress.appliedIndex [%d]", snapshotToSave.Metadata.Index, rc.appliedIndex)
	}
	// 触发kvstore去加载snapshot
	rc.commitC <- nil // trigger kvstore to load snapshot
	// 当前快照配置状态
	rc.confState = snapshotToSave.Metadata.ConfState
	// 当前快照索引
	rc.snapshotIndex = snapshotToSave.Metadata.Index
	// 当前快照任期
	rc.appliedIndex = snapshotToSave.Metadata.Index
}

var snapshotCatchUpEntriesN uint64 = 10000

func (rc *raftNode) maybeTriggerSnapshot(applyDoneC <-chan struct{}) {
	if rc.appliedIndex-rc.snapshotIndex <= rc.snapCount {
		return
	}

	// wait until all committed entries are applied (or server is closed)
	if applyDoneC != nil {
		select {
		case <-applyDoneC:
		case <-rc.stopc:
			return
		}
	}

	log.Printf("start snapshot [applied index: %d | last snapshot index: %d]", rc.appliedIndex, rc.snapshotIndex)
	data, err := rc.getSnapshot()
	if err != nil {
		log.Panic(err)
	}
	snap, err := rc.raftStorage.CreateSnapshot(rc.appliedIndex, &rc.confState, data)
	if err != nil {
		panic(err)
	}
	if err := rc.saveSnap(snap); err != nil {
		panic(err)
	}

	compactIndex := uint64(1)
	if rc.appliedIndex > snapshotCatchUpEntriesN {
		compactIndex = rc.appliedIndex - snapshotCatchUpEntriesN
	}
	if err := rc.raftStorage.Compact(compactIndex); err != nil {
		panic(err)
	}

	log.Printf("compacted log at index %d", compactIndex)
	rc.snapshotIndex = rc.appliedIndex
}

// serveRaft 负责上层应用与底层etcd-raft模块的交互,主要处理proposeC和confChangeC通道的Entry消息
func (rc *raftNode) serveChannels() {
	// 获取快照实例,包含快照待应用记录、快照数据、和快照元数据
	snap, err := rc.raftStorage.Snapshot()
	if err != nil {
		panic(err)
	}
	rc.confState = snap.Metadata.ConfState
	rc.snapshotIndex = snap.Metadata.Index
	rc.appliedIndex = snap.Metadata.Index

	defer rc.wal.Close()
	// 创建一个每隔100ms触发一次的定时器,那么在逻辑上,100ms即是etcd-raft组件的最小时间单位,
	// 该定时器每触发一次,则逻辑时钟就推进一次
	ticker := time.NewTicker(100 * time.Millisecond)
	defer ticker.Stop()

	// send proposals over raft
	// 1.单独启动一个goroutine负责将proposeC和confChangeC通道上接收的Entry消息
	// 传递给etcd-raft组件进行处理
	go func() {
		confChangeCount := uint64(0)
		// 循环从proposeC和confChangeC通道读取Entry消息
		for rc.proposeC != nil && rc.confChangeC != nil {
			select {
			case prop, ok := <-rc.proposeC:
				if !ok {
					// 读取proposeC异常,将proposeC通道置空
					rc.proposeC = nil
				} else {
					// blocks until accepted by raft state machine
					// 阻塞直到消息被(底层etcd-raft模块)处理
					rc.node.Propose(context.TODO(), []byte(prop))
				}

			case cc, ok := <-rc.confChangeC:
				if !ok {
					// 读取confChangeC异常,将confChangeC通道置空
					rc.confChangeC = nil
				} else {
					confChangeCount++
					cc.ID = confChangeCount
					rc.node.ProposeConfChange(context.TODO(), cc)
				}
			}
		}
		// client closed channel; shutdown raft if not already
		// 关闭stopc通道, 触发raftNode.stop()方法的调用
		close(rc.stopc)
	}()

	// event loop on raft state machine updates
	// 循环处理etcd-raft模块返回给上层模块的数据及其它相关操作(etcd-raft状态机上的更新操作)
	for {
		select {
		case <-ticker.C:
			// ticker定时器超时触发一次
			rc.node.Tick()

		// store raft entries to wal, then publish over commit channel
		// 将raft条目存储到WAL,然后发布到commitC通道
		case rd := <-rc.node.Ready():
			// Must save the snapshot file and WAL snapshot entry before saving any other entries
			// or hardstate to ensure that recovery after a snapshot restore is possible.
			if !raft.IsEmptySnap(rd.Snapshot) {
				// 将新的快照数据写入快照文件中
				rc.saveSnap(rd.Snapshot)
			}
			// 将当前etcd-raft组件的状态信息,以及待持久化的Entry记录先写入到WAL日志文件中
			rc.wal.Save(rd.HardState, rd.Entries)
			if !raft.IsEmptySnap(rd.Snapshot) {
				// 将新快照持久化到raftStorage
				rc.raftStorage.ApplySnapshot(rd.Snapshot)
				// 通知kvstore加载新快照
				// 将snapshot的消息通知给snapshot回放模块，etcd-raft的示例kv存储应用有一个后台协程会定期接收该消息，加载、回放最新的snapshot。
				// 在示例应用中，回放snapshot其实就是将snapshot中的数据反序列化为内存的kv。
				rc.publishSnapshot(rd.Snapshot)
			}
			// 将待持久化的Entry记录追加到raftStorage中完成持久化
			rc.raftStorage.Append(rd.Entries)
			/// 广播发送日志到所有节点（提交。提交成功的原则：多数节点确认提交）
			rc.transport.Send(rc.processMessages(rd.Messages))
			// 将已提交、待应用的 Entry 记录应用到所有节点的状态机中
			applyDoneC, ok := rc.publishEntries(rc.entriesToApply(rd.CommittedEntries))
			if !ok {
				rc.stop()
				return
			}
			// 随着节点的运行， WAL 日志量和 raftLog.storage 中的 Entry 记录会不断增加 ，
			// 所以节点每处理 10000 条(默认值) Entry 记录，就会触发一次创建快照的过程，
			// 同时 WAL 会释放一些日志文件的句柄，raftLog.storage 也会压缩其保存的 Entry 记录
			rc.maybeTriggerSnapshot(applyDoneC)
			// 上层应用处理完该 Ready 实例，通知 etcd-raft 准备返回下一个 Ready 实例
			rc.node.Advance()

		case err := <-rc.transport.ErrorC:
			rc.writeError(err)
			return

		case <-rc.stopc:
			rc.stop()
			return
		}
	}
}

// When there is a `raftpb.EntryConfChange` after creating the snapshot,
// then the confState included in the snapshot is out of date. so We need
// to update the confState before sending a snapshot to a follower.
func (rc *raftNode) processMessages(ms []raftpb.Message) []raftpb.Message {
	for i := 0; i < len(ms); i++ {
		if ms[i].Type == raftpb.MsgSnap {
			ms[i].Snapshot.Metadata.ConfState = rc.confState
		}
	}
	return ms
}

func (rc *raftNode) serveRaft() {
	url, err := url.Parse(rc.peers[rc.id-1])
	if err != nil {
		log.Fatalf("raftexample: Failed parsing URL (%v)", err)
	}

	ln, err := newStoppableListener(url.Host, rc.httpstopc)
	if err != nil {
		log.Fatalf("raftexample: Failed to listen rafthttp (%v)", err)
	}

	err = (&http.Server{Handler: rc.transport.Handler()}).Serve(ln)
	select {
	case <-rc.httpstopc:
	default:
		log.Fatalf("raftexample: Failed to serve rafthttp (%v)", err)
	}
	close(rc.httpdonec)
}

func (rc *raftNode) Process(ctx context.Context, m raftpb.Message) error {
	return rc.node.Step(ctx, m)
}
func (rc *raftNode) IsIDRemoved(id uint64) bool  { return false }
func (rc *raftNode) ReportUnreachable(id uint64) { rc.node.ReportUnreachable(id) }
func (rc *raftNode) ReportSnapshot(id uint64, status raft.SnapshotStatus) {
	rc.node.ReportSnapshot(id, status)
}<|MERGE_RESOLUTION|>--- conflicted
+++ resolved
@@ -118,13 +118,9 @@
 // 当关闭RaftNode时, 一定要关闭proposeC和读取errorC通道消息
 func newRaftNode(id int, peers []string, join bool, getSnapshot func() ([]byte, error), proposeC <-chan string,
 	confChangeC <-chan raftpb.ConfChange) (<-chan *commit, <-chan error, <-chan *snap.Snapshotter) {
-<<<<<<< HEAD
-	// 创建commitC和errorC通道
-=======
 	// channel主要传输Entry记录
 	// raftNode会将etcd-raft模块返回的待应用Entry记录(封装成Ready对象)写入commitC通道,
 	// 然后,kvstore会从commitC通道中读取待应用的Entry记录,并保存其中的键值对信息.
->>>>>>> 3b444eca
 	commitC := make(chan *commit)
 	errorC := make(chan error)
 
@@ -136,11 +132,7 @@
 		id:          id,
 		peers:       peers,
 		join:        join,
-<<<<<<< HEAD
 		// 初始化存放WAL日志和SnapShot文件的目录
-=======
-		// 初始化存放WAL日志和Snapshot文件的目录
->>>>>>> 3b444eca
 		waldir:      fmt.Sprintf("raftexample-%d", id),
 		snapdir:     fmt.Sprintf("raftexample-%d-snap", id),
 		getSnapshot: getSnapshot,
@@ -156,11 +148,7 @@
 		// rest of structure populated after WAL replay
 		// 其余字段在WAL日志回放完成之后才会初始化
 	}
-<<<<<<< HEAD
 	// 单独启动一个goroutine执行startRaft()方法,在该方法中完成剩余初始化操作
-=======
-	// 启动一个goroutine完成剩余的初始化工作
->>>>>>> 3b444eca
 	go rc.startRaft()
 	// 将commitC、errorC、snapshotterReady三个通道返回给上层应用
 	return commitC, errorC, rc.snapshotterReady
@@ -335,20 +323,12 @@
 			log.Fatalf("raftexample: cannot create dir for snapshot (%v)", err)
 		}
 	}
-<<<<<<< HEAD
 	// 1.创建Snapshotter实例,并将该Snapshotter实例返回给上层模块
 	// 注:应用Snapshotter实例提供了读写快照文件的功能
 	rc.snapshotter = snap.New(zap.NewExample(), rc.snapdir)
 	// 2.创建WAL实例, 然后加载快照并回放WAL日志
 	oldwal := wal.Exist(rc.waldir) //检测waldir目录下是否存在旧的WAL日志文件
 	rc.wal = rc.replayWAL()        // 在replayWAL()方法中会先加载快照数据,然后重放WAL日志文件
-=======
-	// 1.创建Snapshotter,并将该Snapshotter对象返回给上层模块
-	rc.snapshotter = snap.New(zap.NewExample(), rc.snapdir)
-	// 2.创建WAL对象,并加载快照和回放WAL日志
-	oldwal := wal.Exist(rc.waldir)
-	rc.wal = rc.replayWAL()
->>>>>>> 3b444eca
 
 	// signal replay has finished
 	rc.snapshotterReady <- rc.snapshotter //通知上层模块snapshotter已经创建完成
@@ -357,7 +337,6 @@
 	for i := range rpeers {
 		rpeers[i] = raft.Peer{ID: uint64(i + 1)}
 	}
-<<<<<<< HEAD
 
 	c := &raft.Config{
 		ID:                        uint64(rc.id),
@@ -375,29 +354,6 @@
 		rc.node = raft.StartNode(c, rpeers)
 	}
 	// 5.创建Transport实例并启动,它负责raft节点之间通信的网络服务
-=======
-	// 3.创建raft.Config实例,其中包含启动etcd-raft模块的所有配置
-	c := &raft.Config{
-		ID: uint64(rc.id),
-		// 选举超时
-		ElectionTick: 10,
-		// 心跳超时
-		HeartbeatTick:             1,
-		Storage:                   rc.raftStorage,
-		MaxSizePerMsg:             1024 * 1024,
-		MaxInflightMsgs:           256,
-		MaxUncommittedEntriesSize: 1 << 30,
-	}
-	// 4.初始化底层 etcd-raft 模块, 得到 node 实例;
-	if oldwal || rc.join {
-		// 重新启动
-		rc.node = raft.RestartNode(c)
-	} else {
-		// 首次启动
-		rc.node = raft.StartNode(c, rpeers)
-	}
-	// 5.创建Transport实例,负责raft集群中各个节点直接的网络通讯服务,其具体实现在raft-http包中
->>>>>>> 3b444eca
 	rc.transport = &rafthttp.Transport{
 		Logger:      rc.logger,
 		ID:          types.ID(rc.id),
@@ -407,29 +363,17 @@
 		LeaderStats: stats.NewLeaderStats(zap.NewExample(), strconv.Itoa(rc.id)),
 		ErrorC:      make(chan error),
 	}
-<<<<<<< HEAD
 	// 启动网络服务相关组件
 	rc.transport.Start()
 	// 6.建立与集群中其他各个节点的链接
-=======
-	// 6.启动网络服务相关组件
-	rc.transport.Start()
-	// 7.建立与集群中其他各个节点的网络连接
->>>>>>> 3b444eca
 	for i := range rc.peers {
 		if i+1 != rc.id {
 			rc.transport.AddPeer(types.ID(i+1), []string{rc.peers[i]})
 		}
 	}
-<<<<<<< HEAD
 	// 7.启动一个goroutine,其中会监听当前节点与集群中其他节点之间的网络连接
 	go rc.serveRaft()
 	// 8.启动后台goroutine处理上层应用于底层etcd-raft模块的交互
-=======
-	// 8.启动一个goroutine协程,其中会监听当前节点与集群中其他节点之间的网络连接
-	go rc.serveRaft()
-	// 9.启动后台goroutine处理上层应用与底层etcd-raft模块的交互
->>>>>>> 3b444eca
 	go rc.serveChannels()
 }
 
